--- conflicted
+++ resolved
@@ -2,10 +2,6 @@
 
 setup(
     name='skillmodels',
-<<<<<<< HEAD
-    version='0.0.0172',
-=======
-    version='0.0.0169',
->>>>>>> 0f42ac9a
+    version='0.0.0173',
     packages=find_packages()
 )