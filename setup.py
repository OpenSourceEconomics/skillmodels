--- conflicted
+++ resolved
@@ -2,13 +2,8 @@
 
 setup(
     name='skillmodels',
-<<<<<<< HEAD
-    version='0.0.51',
+    version='0.0.52',
     packages=find_packages(),
     package_data={'skillmodels': ['visualization/preamble.tex']},
     include_package_data=True
-=======
-    version='0.0.33',
-    packages=find_packages()
->>>>>>> 2086aba2
 )