"""Functions to simulate a dataset generated by a latent factor model.

Notes:
    - I use abbreviations to describe the sizes of arrays. An overview is here:
        https://skillmodels.readthedocs.io/en/latest/names_and_concepts.html
    - what is called factors here is the same as states in the assignments.
    - You can use additional functions if you want. Their name should start
        with an underscore to make clear that those functions should not be
        used in any other module.
    - Please write tests for all functions except simulate_dataset.
        I know that functions involving randomness are hard to test. The
        best way is to replace (patch) the methods that actually generate
        random numbers with a so called mock function while testing. It can
        be done with this library:
        https://docs.python.org/3/library/unittest.mock.html
        I do similar stuff in many places of skillmodels but it is quite difficult,
        so you can also ask me once you get there and we can do it together.
    - The tests should be in a module in
        `skillmodels/tests/simulation/simulate_dataset_test.py.
    - Use pytest for the tests (as you learned in the lecture) even though
        the other tests in skillmodels use an older library
    - I added some import statements but you will probably need more
    - Please delete all notes in the docstrings when you are done.
    - It is very likely that I made some mistakes in the docstrings or forgot an
        argument somewhere. Just send me an email in that case or come to my office.

"""

import pandas as pd
import numpy as np
from numpy.random import multivariate_normal, choice
import sys

sys.path.append("../model_functions/")
import transition_functions as tf

# import skillmodels.model_functions.transition_functions as tf


def simulate_datasets(
    factor_names,
    control_names,
    meas_names,
    nobs,
    nper,
    means,
    covs,
    weights,
    transition_names,
    transition_argument_dicts,
    shock_variances,
    loadings,
    deltas,
    meas_variances,
):
    """Simulate datasets generated by a latent factor model.

    This function calls the remaining functions in this module.

    Implement this function at the very end and only after I accepted your pull
    request for the remaining functions. You can then either figure out a suitable
    list of arguments yourself or ask me again.
    
    Args:
         nper (int): number of time periods the dataset contains
         nobs (int): number of observations
         factor_names (list): list of strings of names of each factor
         control_names (list): list of strings of names of each control variable
         meas_names (list): list of strings of names of each measurement variable
         means (np.ndarray): size (nemf, nfac + ncontrols)
         covs (np.ndarray): size (nemf, nfac + ncontrols, nfac + ncontrols)
         weights (np.ndarray): size (nemf). The weight of each mixture element
         loadings (np.ndarray): numpy array of size (nmeas, nfac)
         deltas (np.ndarray): numpy array of size (nmeas, ncontrols)
         transition_names (list): list of strings with the names of the transition
            function of each factor.
         transition_argument_dicts (list): list of dictionaries of length nfac with
            the arguments for the transition function of each factor. A detailed description
            of the arguments of transition functions can be found in the module docstring
            of skillmodels.model_functions.transition_functions.
         shock_variances (np.ndarray): numpy array of length nfac.
         meas_variances (np.ndarray): numpy array of size (nmeas) with the variances of the
            measurements. Measurement error is assumed to be independent across measurements


    Returns:
        observed_data (pd.DataFrame): Dataset with measurements and control variables
            in long format
        latent_data (pd.DataFrame): Dataset with lantent factors in long format
    """
    ncont = len(control_names)
    nfac = len(factor_names)
<<<<<<< HEAD
    nmeas = len(meas_names)
    out = np.zeros((nper,nobs,nfac+ncont+nmeas+2))
    
    #initialize states and conts (are constant over time????)
    out[0,:,2:(nfac+2)] = generate_start_factors_and_control_variables_v2(
                                   means, covs, weights, nobs, factor_names,
                                   control_names)[0].values
    out[:,:,(nfac+2):(nfac+ncont+2)] = generate_start_factors_and_control_variables_v2(
                                   means, covs, weights, nobs, factor_names,
                                   control_names)[1].values
            
    #generate next period data recursively from per_1 to per_(nper-1)
    for i in range(1,nper):
        df = pd.DataFrame(data = out[i-1,:,2:(nfac+2)])
        out[i,:,2:(nfac+2)] = next_period_factors(
                                  df, 
                                  transition_names, transition_argument_dicts, 
                                  shock_variances
                                  ).values
    #generate measurements            
    out[:,:,(nfac+ncont+2):] = measurements_from_factors(out[:,:,2:(nfac+2)].reshape(nobs*nper,nfac),
                                              out[:,:,(nfac+2):(nfac+ncont+2)].reshape(nobs*nper,ncont),
                                              loadings, deltas,meas_variances, 
                                              meas_names).values.reshape(nper,nobs,nmeas)
    #create column of time periods
    out[:,:,0] = np.repeat(range(nper),nobs).reshape(nper,nobs)
    #create the column of child_ids (observation) 
    out[:,:,1] = np.array(range(nobs))
    #retreive period, child_id, measurements and controls columns, combine into obs. data DataFrame
    observed_data = pd.DataFrame(
                         data = np.concatenate(
                                 [out[:,:,0:2],out[:,:,(nfac+ncont+2):],out[:,:,(nfac+2):(nfac+ncont+2)]],
                                        axis = 2).reshape(nobs*nper,2+nmeas+ncont),
                        columns = ['period_t','child_id'] + meas_names + control_names
                        )
    #retreive period, child_id and factors(latent state) columns, combine into latent data DataFrame                 
=======
    out_fac = [np.zeros((nobs, nfac))] * nper
    out_id = np.array([range(nobs)] * nper).reshape(
        nobs * nper
    )  # array of id_s repeated n_per times
    out_fac[0], out_cont = generate_start_factors_and_control_variables(
        means, covs, weights, nobs, nfac, ncont
    )
    out_cont = pd.DataFrame(
        data=np.array([out_cont] * nper).reshape(nobs * nper, ncont),
        columns=control_names,
        index=out_id,
    )

    for i in range(1, nper):
        out_fac[i] = next_period_factors(
            out_fac[i - 1], transition_names, transition_argument_dicts, shock_variances
        )
    out_meas = pd.DataFrame(
        data=measurements_from_factors(
            np.array(out_fac).reshape(nobs * nper, nfac),
            out_cont.values,
            loadings,
            deltas,
            meas_variances,
            meas_names,
        ),
        columns=meas_names,
        index=out_id,
    )
    out_t = pd.DataFrame(
        np.repeat(range(nper), nobs), columns=["time_period"], index=out_id
    )
    observed_data = pd.concat([out_t, out_meas, out_cont], axis=1)
>>>>>>> dae75e2e
    latent_data = pd.DataFrame(
        data=np.array(out_fac).reshape(nobs * nper, nfac),
        columns=factor_names,
        index=out_id,
    )
    latent_data = pd.concat([out_t, latent_data], axis=1)

    return observed_data, latent_data


def generate_start_factors_and_control_variables(
    means, covs, weights, nobs, nfac, ncont
):
    """Draw initial states and control variables from a (mixture of) normals.

    Args:
        means (np.ndarray): size (nemf, nfac + ncontrols)
        covs (np.ndarray): size (nemf, nfac + ncontrols, nfac + ncontrols)
        weights (np.ndarray): size (nemf). The weight of each mixture element.
        nobs (int): number of observations
        nfac (int): number of factor (latent) variables
        ncont (int): number of control variables

    Returns:
        start_factors (np.ndarray): shape (nobs, nfac),
        controls (np.ndarray): shape (nobs, ncontrols),

    Notes:
        In the long run I would like to generalize this to drawing from a mixture of
        elliptical distributions: https://en.wikipedia.org/wiki/Elliptical_distribution
        This contains the multivariate normal as a special case.
        It would require an interface change because the elliptical distribution has more
        parameters than just mean and covariance. It would be great if you make a proposal
        for this general case.

    """

    if np.size(weights) != 1:
        helper_array = choice(np.arange(len(weights)), p=weights, size=nobs)
        out = np.zeros((nobs, nfac + ncont))
        for i in range(nobs):
            out[i] = multivariate_normal(means[helper_array[i]], covs[helper_array[i]])
    else:
        out = multivariate_normal(means, covs, nobs)
    start_factors = out[:, 0:nfac]
    controls = out[:, nfac:]

    return start_factors, controls


def next_period_factors(
    factors, transition_names, transition_argument_dicts, shock_variances
):
    """Apply transition function to factors and add shocks.

    Args:
        factors (np.ndarray): shape (nobs, nfac)
        transition_names (list): list of strings with the names of the transition
            function of each factor.
        transition_argument_dicts (list): list of dictionaries of length nfac with
            the arguments for the transition function of each factor. A detailed description
            of the arguments of transition functions can be found in the module docstring
            of skillmodels.model_functions.transition_functions.
        shock_variances (np.ndarray): numpy array of length nfac.

    Returns:
        next_factors (np.ndarray): shape(nobs,nfac)

    Notes:
        - You can look at the module `transform_sigma_points` to see how you can use
        getattr() to call the transition functions based on their name

        - Writing this function is quite complex because it reuses a lot of code for
             the transition functions. Take the time to read the documentation of those
             functions if you feel it is necessary

        - The shocks for the different factors are assumed to be independent. You can draw
            them from a multivariate normal with diagonal covariance matrix or from
            nfac univariate normals.

        - You have to convert the factors to a numpy array (DataFrame.values) and then convert
            the result back in the end. For speed reasons all the transition functions
            expect numpy arrays and not pandas DataFrames.


    """
    nobs, nfac = factors.shape
    # sigma_points = factors
    factors_tp1 = np.zeros((nobs, nfac))
    for i in range(nfac):
        factors_tp1[:, i] = getattr(tf, transition_names[i])(
            factors, **transition_argument_dicts[i]
        )
    # Assumption: In general err_{Obs_j,Fac_i}!=err{Obs_k,Fac_i}, where j!=k
    errors = multivariate_normal([0] * nfac, np.diag(shock_variances), nobs).reshape(
        nobs, nfac
    )
    next_factors = factors_tp1 + errors
    # next_factors = pd.DataFrame(data = factors_tp1, columns = factors.columns)

    return next_factors


def measurements_from_factors(
    factors, controls, loadings, deltas, variances, measurement_names
):
    """Generate the variables that would be observed in practice.

    This generates the data for only one period. Let nmeas be the number of measurements in that period.

    Args:
        factors (pd.DataFrame or np.ndarray): DataFrame of shape (nobs, nfac)
        controls (pd.DataFrame or np.ndarray): DataFrame of shape (nobs, ncontrols)
        loadings (np.ndarray): numpy array of size (nmeas, nfac)
        deltas (np.ndarray): numpy array of size (nmeas, ncontrols)
        variances (np.ndarray): numpy array of size (nmeas) with the variances of the
            measurements. Measurement error is assumed to be independent across measurements
        measurement_names (list): list of length nmeas with the names of the measurements

    Returns:
        measurements (pd.DataFrame): DataFrame of shape (nobs, nmeas) with measurement
            names as columns.

    Notes:
        - A measurement y is a linear function of latent factors and control variables, i.e.
            y = factors times loadings + controls times deltas + epsilon
            This is a slide extension of the measurement model you know from the assignments.
        - Try to express as much as possible in matrix products. This will lead to concise and
            fast code.
    """
    nobs, nfac = factors.shape
    ncontrols = controls.shape[1]
    nmeas = len(measurement_names)
    # Assumption: In general eps_{Obs_j,Meas_i}!=eps_{Obs_k,Meas_i}  where j!=k
    epsilon = multivariate_normal([0] * nmeas, np.diag(variances), nobs).reshape(
        nobs, 1, nmeas
    )
    states = factors.reshape(nobs, 1, nfac)
    conts = controls.reshape(nobs, 1, ncontrols)
    meas = np.dot(states, loadings.T) + np.dot(conts, deltas.T) + epsilon
    # measurements = pd.DataFrame(data = meas.reshape(nobs,nmeas),columns = measurement_names)

    return meas.reshape(nobs, nmeas)<|MERGE_RESOLUTION|>--- conflicted
+++ resolved
@@ -90,44 +90,6 @@
     """
     ncont = len(control_names)
     nfac = len(factor_names)
-<<<<<<< HEAD
-    nmeas = len(meas_names)
-    out = np.zeros((nper,nobs,nfac+ncont+nmeas+2))
-    
-    #initialize states and conts (are constant over time????)
-    out[0,:,2:(nfac+2)] = generate_start_factors_and_control_variables_v2(
-                                   means, covs, weights, nobs, factor_names,
-                                   control_names)[0].values
-    out[:,:,(nfac+2):(nfac+ncont+2)] = generate_start_factors_and_control_variables_v2(
-                                   means, covs, weights, nobs, factor_names,
-                                   control_names)[1].values
-            
-    #generate next period data recursively from per_1 to per_(nper-1)
-    for i in range(1,nper):
-        df = pd.DataFrame(data = out[i-1,:,2:(nfac+2)])
-        out[i,:,2:(nfac+2)] = next_period_factors(
-                                  df, 
-                                  transition_names, transition_argument_dicts, 
-                                  shock_variances
-                                  ).values
-    #generate measurements            
-    out[:,:,(nfac+ncont+2):] = measurements_from_factors(out[:,:,2:(nfac+2)].reshape(nobs*nper,nfac),
-                                              out[:,:,(nfac+2):(nfac+ncont+2)].reshape(nobs*nper,ncont),
-                                              loadings, deltas,meas_variances, 
-                                              meas_names).values.reshape(nper,nobs,nmeas)
-    #create column of time periods
-    out[:,:,0] = np.repeat(range(nper),nobs).reshape(nper,nobs)
-    #create the column of child_ids (observation) 
-    out[:,:,1] = np.array(range(nobs))
-    #retreive period, child_id, measurements and controls columns, combine into obs. data DataFrame
-    observed_data = pd.DataFrame(
-                         data = np.concatenate(
-                                 [out[:,:,0:2],out[:,:,(nfac+ncont+2):],out[:,:,(nfac+2):(nfac+ncont+2)]],
-                                        axis = 2).reshape(nobs*nper,2+nmeas+ncont),
-                        columns = ['period_t','child_id'] + meas_names + control_names
-                        )
-    #retreive period, child_id and factors(latent state) columns, combine into latent data DataFrame                 
-=======
     out_fac = [np.zeros((nobs, nfac))] * nper
     out_id = np.array([range(nobs)] * nper).reshape(
         nobs * nper
@@ -161,7 +123,6 @@
         np.repeat(range(nper), nobs), columns=["time_period"], index=out_id
     )
     observed_data = pd.concat([out_t, out_meas, out_cont], axis=1)
->>>>>>> dae75e2e
     latent_data = pd.DataFrame(
         data=np.array(out_fac).reshape(nobs * nper, nfac),
         columns=factor_names,
