--- conflicted
+++ resolved
@@ -1,553 +1,3 @@
-<<<<<<< HEAD
-from copy import deepcopy
-
-import numpy as np
-import pandas as pd
-import plotly.express as px
-import plotly.figure_factory as ff
-import plotly.graph_objects as go
-from plotly.subplots import make_subplots
-from scipy.stats import gaussian_kde
-
-from skillmodels.filtered_states import get_filtered_states
-from skillmodels.process_model import process_model
-
-
-def combine_distribution_plots(
-    kde_plots,
-    contour_plots,
-    surface_plots=None,
-    make_subplot_kwargs=None,
-    sharex=False,
-    sharey=False,
-    vertical_spacing=0.1,
-    horizontal_spacing=0.1,
-    line_width=1.5,
-    showlegend=False,
-    eye_x=2.2,
-    eye_y=2.2,
-    eye_z=1,
-):
-    """Combine individual plots into figure with subplots.
-
-    Uses dictionary with plotly images as values to build plotly Figure with subplots.
-
-    Args:
-        kde_plots (dict): Dictionary with plots of indivudal factor kde plots.
-        contour_plots (dict): Dictionary with plots of pairwise factor density
-            contours.
-        surface_plots (dict): Dictionary with plots of pairwise factor density
-            3d plots.
-        make_subplot_kwargs (dict or NoneType): Dictionary of keyword arguments used
-            to instantiate plotly Figure with multiple subplots. Is used to define
-            properties such as, for example, the spacing between subplots. If None,
-            default arguments defined in the function are used.
-        sharex (bool): Whether to share the properties of x-axis across subplots.
-            Default False.
-        sharey (bool): Whether to share the properties ofy-axis across subplots.
-            Default True.
-        vertical_spacing (float): Vertical spacing between subplots.
-        horizaontal_spacing (float): Horizontal spacing between subplots.
-        line_width (float): A float used to set same line width across subplots.
-        showlegend (bool): A boolean for displaying plots' legend.
-        eye_x, eye_y and eye_z (float): Control camera (view point) of the 3d plots.
-            Together they form the a norm, and the larger the norm, the more zoomed out
-            is the view. Setting eye_z to a lower value lowers the view point.
-
-    Returns:
-        fig (plotly.Figure): Plotly figure with subplots that combines pairwise
-            distrubtion plots.
-
-    """
-    kde_plots = deepcopy(kde_plots)
-    contour_plots = deepcopy(contour_plots)
-    surface_plots = deepcopy(surface_plots)
-    factors = list(kde_plots.keys())
-    make_subplot_kwargs = _get_make_subplot_kwargs_with_scenes(
-        sharex,
-        sharey,
-        factors,
-        vertical_spacing,
-        horizontal_spacing,
-        make_subplot_kwargs,
-    )
-
-    fig = make_subplots(**make_subplot_kwargs)
-    fig.update_layout(
-        height=len(factors) * 300,
-        width=len(factors) * 300,
-        template="simple_white",
-        showlegend=showlegend,
-    )
-    for col, fac1 in enumerate(factors):
-        for row, fac2 in enumerate(factors):
-
-            if row > col:
-                for d in contour_plots[(fac1, fac2)].data:
-
-                    d.update({"showlegend": False})
-                    fig.add_trace(d, col=col + 1, row=row + 1)
-                    fig.update_xaxes(title=fac1, col=col + 1, row=row + 1)
-                    fig.update_yaxes(title=fac2, col=col + 1, row=row + 1)
-                    fig.update_traces(line_width=line_width, row=row + 1, col=col + 1)
-            elif row == col:
-                for d in kde_plots[fac1].data:
-
-                    if not row == 0:
-                        d.update({"showlegend": False})
-                    fig.add_trace(d, col=col + 1, row=row + 1)
-                    fig.update_xaxes(title=fac1, col=col + 1, row=row + 1)
-                    fig.update_yaxes(title="Density", col=col + 1, row=row + 1)
-                    fig.update_traces(line_width=line_width, row=row + 1, col=col + 1)
-
-            else:
-                if surface_plots is not None:
-                    camera = {"eye": {"x": eye_x, "y": eye_y, "z": eye_z}}
-                    fig.add_trace(
-                        surface_plots[(fac2, fac1)].data[0], col=col + 1, row=row + 1
-                    )
-                    fig.update_scenes(camera=camera, row=row + 1, col=col + 1)
-                    fig.update_scenes(
-                        xaxis={"title": "", "showgrid": True}, row=row + 1, col=col + 1
-                    )
-                    fig.update_scenes(
-                        yaxis={"title": "", "showgrid": True}, row=row + 1, col=col + 1
-                    )
-                    fig.update_scenes(
-                        zaxis={"title": "", "showgrid": True}, row=row + 1, col=col + 1
-                    )
-    return fig
-
-
-def univariate_densities(
-    data,
-    model_dict,
-    params,
-    period,
-    factors=None,
-    states=None,
-    show_curve=True,
-    show_hist=False,
-    show_rug=False,
-    curve_type="kde",
-    colorscale="D3",
-    bin_size=1,
-    distplot_kwargs=None,
-    layout_kwargs=None,
-):
-    """Get dictionary with kernel density estimate plots for each factor.
-
-    Plots kernel densities for latent factors and collects them in a dictionary
-    with factor names as keys.
-
-    Args:
-        data (DataFrame): Model estimation input data.
-        model_dict (dict): Dictionary with model specifications.
-        params (DataFrame): DataFrame with estimated parameter values.
-        period (int or float): Model period for which to plot the distributions for.
-        factors (list or NoneType): List of factors for which to plot the densities.
-            If None, plot pairwise distributions for all latent factors.
-        states (dict, list, pd.DataFrame or NoneType): List or dictionary with tidy
-            DataFrames with filtered or simulated states or only one DataFrame with
-            filtered or simulated states. If None, retrieve data frame with filtered
-            states using model_dict and data. States are used to estimate the state
-            ranges in each period (if state_ranges are not given explicitly) and to
-            estimate the distribution of the latent factors.
-        show_hist (bool): Add histogram to the distplot.
-        show_curve (bool): Add density curve to the displot.
-        show_rug (bool): Add rug to the distplot.
-        curve_type (str): Curve type, 'normal' or 'kde', to add to the distplot.
-        colorscale (str): The color palette used when plotting multiple data. Must be
-            a valid attribute of px.colors.qualitative.
-        bin_size (float): Size of the histogram bins.
-        distplot_kwargs (NoneType or dict): Dictionary with additional keyword
-            arguments passed to ff.create_distplot() to initiate
-            the distplot.
-        layout_kwargs (NoneType or dict): Dictionary of keyword arguments to update
-            layout of the plot figures. Some essential layout kwargs are:
-            - xaxis_title (str): label label
-            - yaxis_title (str): label of y axis
-            - xaxis_showgrid (bool): display axis grid
-            - yaxis_showgrid (bool): display axis grid
-            - template (str): figure background theme
-            - showlegend (bool): add legend
-    Returns:
-        plots_dict (dict): Dictionary with density plots.
-
-    """
-    if states is None:
-        states = get_filtered_states(model_dict=model_dict, data=data, params=params,)[
-            "anchored_states"
-        ]["states"]
-    model = process_model(model_dict)
-    if factors is None:
-        factors = model["labels"]["latent_factors"]
-    df = _process_data(states, period, factors)
-    scenarios = df["scenario"].unique()
-    plots_dict = {}
-    distplot_kwargs = _process_distplot_kwargs(
-        show_curve,
-        show_hist,
-        show_rug,
-        curve_type,
-        bin_size,
-        scenarios,
-        colorscale,
-        distplot_kwargs,
-    )
-    plots_dict = {}
-    layout_kwargs = _process_layout_kwargs(layout_kwargs)
-    for fac in factors:
-        hist_data = [df[fac][df["scenario"] == s] for s in scenarios]
-        fig = ff.create_distplot(hist_data, **distplot_kwargs)
-        fig.update_layout(showlegend=False)
-        fig.update_layout(xaxis_title=fac)
-        fig.update_layout(yaxis_title="Density")
-        fig.update_layout(**layout_kwargs)
-        plots_dict[fac] = fig
-    return plots_dict
-
-
-def bivariate_density_contours(
-    data,
-    model_dict,
-    params,
-    period,
-    factors=None,
-    states=None,
-    n_points=50,
-    contour_kwargs=None,
-    layout_kwargs=None,
-    contours_showlabels=False,
-    contours_coloring="none",
-    contours_colorscale="RdBu_r",
-    lines_colorscale="D3",
-    showcolorbar=False,
-):
-    """Get dictionary with pariwise density contour plots.
-
-    Plots pairwise bivariate density contours for latent factors
-    and collects them in a dictionary with factor combinations as keys.
-
-    Args:
-        data (DataFrame): Model estimation input data.
-        model_dict (dict): Dictionary with model specifications.
-        params (DataFrame): DataFrame with estimated parameter values.
-        period (int or float): Model period for which to plot the distributions for.
-        factors (list or NoneType): List of factors for which to plot the densities.
-            If None, plot pairwise distributions for all latent factors.
-        states (dict, list, pd.DataFrame or NoneType): List or dictionary with tidy
-            DataFrames with filtered or simulated states or only one DataFrame with
-            filtered or simulated states. If None, retrieve data frame with filtered
-            states using model_dict and data. States are used to estimate the state
-            ranges in each period (if state_ranges are not given explicitly) and to
-            estimate the distribution of the latent factors.
-        n_points (int): Number of grid points used to create the mesh for calculation
-            of kernel densities.
-        contour_kwargs (dict or NoneType): Dictionary with keyword arguments to set
-            contour line properties (such as annotation, colorscale).
-        layout_kwargs (dict or NoneType): Dictionary with keyword arguments to set
-            figure layout properties.
-
-        The following are various essential keyword arguments defining various features
-        of plots. All features can also be changed ex-post via 'update_layout' or
-        'update_traces'. Some default figure layout properties (such as background
-        theme) are defined if layout_kwargs is None.
-
-        contours_showlabels (bool): If True, annotate density contours.
-        contours_coloring (str): Defines how to apply color scale to density contours.
-            Possible values are in ['lines', 'fill', 'heatmap', 'none']. Default is
-            'none' which implies no colorscale.
-        contours_colorscale (str): The color scale to use for line legends. Must be
-            a valid plotly.express.colors.sequential attribute. Default 'RdBu_r'.
-        showcolorbar (bool): A boolean variable for displaying color bar.
-
-    Returns:
-        plots_dict (dict): Dictionary with factor combinations as keys and respective
-            pariwise plots of density contours as values.
-
-    """
-
-    if states is None:
-        states = get_filtered_states(model_dict=model_dict, data=data, params=params,)[
-            "anchored_states"
-        ]["states"]
-    model = process_model(model_dict)
-    if factors is None:
-        factors = model["labels"]["latent_factors"]
-    df = _process_data(states, period, factors)
-    plots_dict = {}
-    contour_kwargs = _process_contour_kwargs(
-        contour_kwargs,
-        contours_showlabels,
-        contours_coloring,
-        contours_colorscale,
-        showcolorbar,
-    )
-    layout_kwargs = _process_layout_kwargs(layout_kwargs)
-    pairs = []
-    for fac1 in factors:
-        for fac2 in factors:
-            if fac1 != fac2:
-                pairs.append((fac1, fac2))
-    pairs = list(set(pairs))
-    for pair in pairs:
-        fig = go.Figure()
-        for i, scenario in enumerate(df["scenario"].unique()):
-            x, y, z = _calculate_kde_for_3d(
-                df[df["scenario"] == scenario], pair, n_points
-            )
-            contour = go.Contour(
-                x=x[:, 0],
-                y=y[0, :],
-                z=z,
-                line={"color": getattr(px.colors.qualitative, lines_colorscale)[i]},
-            )
-            fig.add_trace(contour)
-            fig.update_traces(**contour_kwargs)
-        fig.update_xaxes(title={"text": pair[0]})
-        fig.update_yaxes(title={"text": pair[1]})
-        fig.update_layout(**layout_kwargs)
-        plots_dict[pair] = fig
-    return plots_dict
-
-
-def bivariate_density_surfaces(
-    data,
-    model_dict,
-    params,
-    period,
-    factors=None,
-    states=None,
-    n_points=50,
-    layout_kwargs=None,
-    colorscale="RdBu_r",
-    opacity=0.9,
-    showcolorbar=False,
-    showgrids=True,
-    showaxlines=True,
-    showlabels=True,
-):
-    """Get dictionary with pariwise 3d density surface plots.
-
-    Plots pairwise 3d density surfaces for latent factors
-    and collects them in a dictionary with factor name combinations keys.
-
-    Args:
-        data (DataFrame): Model estimation input data.
-        model_dict (dict): Dictionary with model specifications.
-        params (DataFrame): DataFrame with estimated parameter values.
-        period (int or float): Model period for which to plot the distributions for.
-        factors (list or NoneType): List of factors for which to plot the densities.
-            If None, plot pairwise distributions for all latent factors.
-        states (dict, list, pd.DataFrame or NoneType): List or dictionary with tidy
-            DataFrames with filtered or simulated states or only one DataFrame with
-            filtered or simulated states. If None, retrieve data frame with filtered
-            states using model_dict and data. States are used to estimate the state
-            ranges in each period (if state_ranges are not given explicitly) and to
-            estimate the distribution of the latent factors.
-        n_points (int): Number of grid points used to create the mesh for calculation
-            of kernel densities.
-        The following are various essential keyword arguments defining various features
-        of plots. All features can also be changed ex-post via 'update_layout' or
-        'update_traces'. Some default figure layout properties (such as background
-        theme) are defined if layout_kwargs is None.
-
-        layout_kwargs (dict or NoneType): Dictionary with keyword arguments to set
-            figure layout properties.
-        colorscale (str): The color scale to use for line legends. Must be a valid
-            plotly.express.colors.sequential attribute. Default 'RdBu_r'.
-        showcolorbar (bool): A boolean variable for displaying the colorbar associated
-            with the surface color scale.
-        showgrids (bool): A boolean variable for showing axes grids.
-        showaxlines (bool): A boolean variable for showing axes lines.
-        showlabels (bool): A boolean variable for displaying axes labels.
-
-    Returns:
-        plots_dict (dict): Dictionary with factor combinations as keys and respective
-            pariwise plots of 3d density plots as values.
-
-    """
-    if states is None:
-        states = get_filtered_states(model_dict=model_dict, data=data, params=params,)[
-            "anchored_states"
-        ]["states"]
-    elif not isinstance(states, pd.DataFrame):
-        raise ValueError("3d plots are only supported if states is a DataFrame")
-    model = process_model(model_dict)
-    if factors is None:
-        factors = model["labels"]["latent_factors"]
-    df = _process_data(states, period, factors)
-    plots_dict = {}
-    layout_kwargs = _process_layout_kwargs_3d(
-        layout_kwargs, showgrids, showaxlines, showlabels
-    )
-    pairs = []
-    for fac1 in factors:
-        for fac2 in factors:
-            if fac1 != fac2:
-                pairs.append((fac1, fac2))
-    pairs = list(set(pairs))
-    for pair in pairs:
-        x, y, z = _calculate_kde_for_3d(df, pair, n_points)
-        fig = go.Figure(
-            go.Surface(
-                x=x,
-                y=y,
-                z=z,
-                showscale=showcolorbar,
-                colorscale=colorscale,
-                opacity=opacity,
-            )
-        )
-        fig.update_layout(
-            scene={
-                "xaxis": {"title": pair[0]},
-                "yaxis": {"title": pair[1]},
-                "zaxis": {"title": ""},
-            }
-        )
-        fig.update_layout(**layout_kwargs)
-        plots_dict[pair] = fig
-    return plots_dict
-
-
-def _process_data(states, period, factors):
-    if isinstance(states, pd.DataFrame):
-        data = states.query(f"period == {period}")[factors]
-        data["scenario"] = "none"
-    else:
-        if not isinstance(states, dict):
-            states = {i: df for i, df in enumerate(states)}
-        to_concat = []
-        for name, df in states.items():
-            df = df.query(f"period == {period}")[factors]
-            df["scenario"] = name
-            to_concat.append(df)
-        data = pd.concat(to_concat)
-    data = data.reset_index()
-    return data
-
-
-def _process_distplot_kwargs(
-    show_curve,
-    show_hist,
-    show_rug,
-    curve_type,
-    bin_size,
-    scenarios,
-    colorscale,
-    distplot_kwargs,
-):
-    """Define and update default distplot kwargs."""
-    default_kwargs = {
-        "show_hist": show_hist,
-        "show_rug": show_rug,
-        "show_curve": show_curve,
-        "curve_type": curve_type,
-        "bin_size": bin_size,
-        "group_labels": scenarios,
-        "colors": getattr(px.colors.qualitative, colorscale),
-    }
-    if distplot_kwargs:
-        default_kwargs.update(distplot_kwargs)
-    return default_kwargs
-
-
-def _calculate_kde_for_3d(data, factors, n_points):
-    """Create grid mesh and calculate Gaussian kernel over the grid."""
-    x = data[factors[0]]
-    y = data[factors[1]]
-    lbx = x.min()
-    lby = y.min()
-    ubx = x.max()
-    uby = y.max()
-    xx, yy = np.mgrid[lbx : ubx : complex(n_points), lby : uby : complex(n_points)]
-    positions = np.vstack([xx.ravel(), yy.ravel()])
-    kernel = gaussian_kde(np.vstack([x, y]))
-    zz = np.reshape(kernel(positions).T, xx.shape)
-    return xx, yy, zz
-
-
-def _process_contour_kwargs(
-    contour_kwargs,
-    contours_showlabels,
-    contours_coloring,
-    contours_colorscale,
-    contours_showscale,
-):
-    """Define and update default density contour kwargs."""
-    if contours_coloring is None:
-        contours_coloring = "none"
-    default_kwargs = {
-        "contours_coloring": contours_coloring,
-        "contours_showlabels": contours_showlabels,
-        "colorscale": contours_colorscale,
-        "showscale": contours_showscale,
-    }
-
-    if contour_kwargs:
-        default_kwargs.update(contour_kwargs)
-    return default_kwargs
-
-
-def _process_layout_kwargs(layout_kwargs):
-    """Define and update default figure layout kwargs."""
-    default_kwargs = {
-        "template": "simple_white",
-        "xaxis_showgrid": False,
-        "yaxis_showgrid": False,
-    }
-    if layout_kwargs:
-        default_kwargs.update(layout_kwargs)
-    return default_kwargs
-
-
-def _process_layout_kwargs_3d(layout_kwargs, showgrids, showaxlines, showlabels):
-    """Define and update default figure layout kwargs for 3d plots."""
-    default_kwargs = {
-        "template": "none",
-    }
-    scene = {}
-    for ax in list("xyz"):
-        scene[f"{ax}axis"] = {
-            "showgrid": showgrids,
-            "showline": showaxlines,
-        }
-        if showlabels is False:
-            scene[f"{ax}axis"]["title"] = ""
-    default_kwargs["scene"] = scene
-    if layout_kwargs:
-        default_kwargs.update(layout_kwargs)
-    return default_kwargs
-
-
-def _get_make_subplot_kwargs_with_scenes(
-    sharex, sharey, factors, vertical_spacing, horizontal_spacing, make_subplot_kwargs
-):
-    """Define and update keywargs for instantiating figure with subplots."""
-    default_kwargs = {
-        "rows": len(factors),
-        "cols": len(factors),
-        "start_cell": "top-left",
-        "print_grid": False,
-        "shared_yaxes": sharey,
-        "shared_xaxes": sharex,
-        "vertical_spacing": vertical_spacing,
-        "horizontal_spacing": horizontal_spacing,
-    }
-
-    specs = np.array([[{}] * len(factors)] * len(factors))
-    for i in range(len(factors)):
-        for j in range(len(factors)):
-            if i < j:
-                specs[i, j] = {"type": "scene"}
-    default_kwargs["specs"] = specs.tolist()
-    default_kwargs["vertical_spacing"] = vertical_spacing
-    if make_subplot_kwargs is not None:
-        default_kwargs.update(make_subplot_kwargs)
-    return default_kwargs
-=======
 from copy import deepcopy
 from logging import warnings
 
@@ -758,7 +208,8 @@
             plots_dict[fac] = fig
         except Exception as e:
             warnings.warn(
-                f"Plotting univariate density failed for {fac} in period {period} with error:\n\n{e}"
+                f"""Plotting univariate density failed for {fac} in
+                period {period} with error:\n\n{e}"""
             )
 
     return plots_dict
@@ -1108,5 +559,4 @@
     default_kwargs["vertical_spacing"] = vertical_spacing
     if make_subplot_kwargs is not None:
         default_kwargs.update(make_subplot_kwargs)
-    return default_kwargs
->>>>>>> 733fecde
+    return default_kwargs