--- conflicted
+++ resolved
@@ -925,14 +925,8 @@
         wa estimates will be used. Else, naive start_params are generated.
 
         """
-<<<<<<< HEAD
-        len_correct = self._correct_len_of_start_params()
-        if hasattr(self, "start_params") and len_correct is True:
-            start = self.start_params
-=======
         if hasattr(self, 'start_params') and self._correct_len_of_start_params():
                 start = self.start_params
->>>>>>> 2086aba2
         elif self._wa_params_can_be_used_for_start_params() is True:
             try:
                 start = self._generate_wa_based_start_params()
@@ -1191,12 +1185,7 @@
         if start_params is None:
             start_params = self.generate_start_params()
         bounds = self.bounds_list()
-<<<<<<< HEAD
         args = self.likelihood_arguments_dict(params_type="short")
-=======
-
-        args = self.likelihood_arguments_dict(params_type='short')
->>>>>>> 2086aba2
         if self.save_intermediate_optimization_results is True:
             self.optimize_iteration_counter = 0
         res = minimize(
