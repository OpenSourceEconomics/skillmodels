--- conflicted
+++ resolved
@@ -1,10 +1,6 @@
 package:
   name: skillmodels
-<<<<<<< HEAD
-  version: "0.0.0223"
-=======
-  version: "0.0.0206"
->>>>>>> a460b9de
+  version: "0.0.0224"
 
 source:
   path: ../skillmodels
