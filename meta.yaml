package:
  name: skillmodels
<<<<<<< HEAD
  version: "0.0.0172"
=======
  version: "0.0.0169"
>>>>>>> 0f42ac9a

source:
  path: ../skillmodels

requirements:
  build:
    - python
    - setuptools
  run:
    - python 3.5.2
    - numba 0.27.0
    - statsmodels 0.6.1
    - scipy 0.17.0

test:
  files:
    - tests/fast_routines/kalman_filters_test.py
    - tests/fast_routines/choldate_test.py
    - tests/fast_routines/qr_decomposition_test.py
    - tests/fast_routines/sigma_points_test.py
    - tests/fast_routines/sigma_points_from_filterpy.json
    - tests/model_functions/transition_functions_test.py
    - tests/pre_processing/model_spec_processor_test.py
    - tests/pre_processing/data_processor_test.py
    - tests/estimation/parse_params_test.py
    - tests/estimation/skill_model_test.py
    - tests/estimation/wa_functions_test.py
    - tests/estimation/wa_test_with_no_squares_translog_model.py
    - tests/estimation/no_squares_translog_model.json
  requires:
    - nose
    - numpy
    - numba

about:
  home: https://github.com/suri5471/skillmodels
  license: BSD
  license_file: LICENSE
  summary: Estimate non-linear skill formation models.<|MERGE_RESOLUTION|>--- conflicted
+++ resolved
@@ -1,10 +1,6 @@
 package:
   name: skillmodels
-<<<<<<< HEAD
-  version: "0.0.0172"
-=======
-  version: "0.0.0169"
->>>>>>> 0f42ac9a
+  version: "0.0.0173"
 
 source:
   path: ../skillmodels
